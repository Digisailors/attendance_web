--- conflicted
+++ resolved
@@ -237,7 +237,6 @@
                 <Clock4 className="w-5 h-5 text-gray-700" />
                 Permission Type
               </h2>
-<<<<<<< HEAD
               <RadioGroup
                 value={permissionType}
                 onValueChange={setPermissionType}
@@ -256,18 +255,6 @@
                         </label>
                       </div>
                       <div className="text-sm text-gray-500 mt-1">{note}</div>
-=======
-              <RadioGroup value={permissionType} onValueChange={setPermissionType} className="grid md:grid-cols-2 gap-3">
-                {[
-                 ["Short Permission", "1 hour / 2 times per month"]
-                ].map(([type, note]) => (
-                  <div key={type} className="border p-3 rounded">
-                    <div className="flex items-center space-x-2">
-                      <RadioGroupItem value={type} id={type} />
-                      <label htmlFor={type} className="font-medium cursor-pointer">
-                        {type}
-                      </label>
->>>>>>> aaee5e2d
                     </div>
                   )
                 )}
@@ -350,4 +337,4 @@
       </div>
     </ProtectedRoute>
   );
-}+}
